--- conflicted
+++ resolved
@@ -2,31 +2,22 @@
 
 [![Status](https://github.com/miestrode/hash/workflows/Rust/badge.svg)](https://github.com/miestrode/hash/actions)
 
-<<<<<<< HEAD
-Hash is an experimental Chess engine written in Rust, with the goal of putting to use recent advancements in statistics,
-computer science and computer Chess.
-Unlike most traditional Chess engines, Hash doesn't use the alpha-beta framework, and instead opts to perform directed
-tree search in the form of AlphaZero-style MCTS. However, unlike Chess engines such as Leela Chess Zero, Hash
-incorporates new ideas in its search, utilizing root-tree parallelization and move-picking via Murphy Sampling, which
-should greatly improve its play.
-=======
-Hash is an experimental Chess engine written in Rust, with the goal of putting to use recent advancements in statistics, computer science and computer Chess. Unlike most traditional Chess engines, Hash doesn't use the alpha-beta framework, and instead opts to perform directed tree search in the form of AlphaZero-style MCTS. However, unlike Chess engines such as Leela Chess Zero, Hash incorporates new ideas in it's search, utilizing root-tree parallelization and move-picking via Murphy Sampling, which should greatly improve it's play.
->>>>>>> 159a446e
+Hash is an experimental Chess engine written in Rust, with the goal of putting to use recent advancements in statistics, computer science and computer Chess.
+Unlike most traditional Chess engines, Hash doesn't use the alpha-beta framework, and instead opts to perform directed tree search in the form of AlphaZero-style MCTS. However, unlike Chess engines such as Leela Chess Zero, Hash incorporates new ideas in it's search, utilizing root-tree parallelization and move-picking via Murphy Sampling, which should greatly improve it's play.
 
-A secondary goal of Hash is to use as much Rust as possible in its design, to test the boundaries of what is possible to
-do well currently, using Rust. Some areas may suffer, or just won't use Rust as a result, such as network training.
+A secondary goal of Hash is to use as much Rust as possible in it's design, to test the boundaries of what is possible to do well currently, using Rust. Some areas may suffer, or just won't use Rust as a result, such as network training.
 
 ## To do
 
 The primary things as of right now to be done, are:
 
-- [x] Restructure the project (combine `hash-core`, `hash-search`, `hash-eval` and `hash-cli`)
+- [ ] Restructure the project (combine `hash-core`, `hash-search`, `hash-eval` and `hash-cli`)
 - [ ] Finish the move generation refactor
 - [ ] Refactor the build script, and it's magic bitboards setup (consider using `phf`, and unrelatedly switching to
   black
   magic bitboards)
 - [ ] Create a testing suite
 - [ ] Start work on getting `lc0`'s networks to run in Rust
-- [ ] Create an MCTS searcher using the networks (incorporating parallelism, Murphy Sampling and the like)
+- [ ] Create a MCTS searcher using the networks (incorporating parallelism, Murphy Sampling and the like)
 - [ ] Create a network trainer in Rust, to replace the `lc0` networks
 - [ ] Create an evaluation framework, similar to FishTest or OpenBench